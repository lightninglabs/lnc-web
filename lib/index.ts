// tslint:disable-next-line
require('./wasm_exec');

import { ProtobufMessage } from '@improbable-eng/grpc-web/dist/typings/message';
import {
    MethodDefinition,
    UnaryMethodDefinition
} from '@improbable-eng/grpc-web/dist/typings/service';

import isPlainObject from 'lodash/isPlainObject';
import { wasmLog as log } from './util/log';
import { isObject, snakeKeysToCamel } from './util/objects';
import { LndApi, LoopApi, PoolApi, FaradayApi } from './api';
import {
    createTestCipher,
    decrypt,
    encrypt,
    generateSalt,
    verifyTestCipher
} from './encryption';

// polyfill
if (!WebAssembly.instantiateStreaming) {
    WebAssembly.instantiateStreaming = async (resp, importObject) => {
        const source = await (await resp).arrayBuffer();
        return await WebAssembly.instantiate(source, importObject);
    };
}

interface WasmGlobal {
    /**
     * Returns true if the WASM client has been started and is ready to accept
     * connections
     */
    wasmClientIsReady: () => boolean;
    /**
     * Returns true if the WASM client is currently connected to the proxy server
     */
    wasmClientIsConnected: () => boolean;
    /**
     * Attempts to connect to the proxy server
     */
    wasmClientConnectServer: (
        serverHost: string,
        isDevServer: boolean,
        pairingPhrase: string
    ) => void;
    /**
     * disconnects from the proxy server
     */
    wasmClientDisconnect: () => void;
    /**
     * Invokes an RPC command with a request object and executes the provided callback
     * with the response
     */
    wasmClientInvokeRPC: (
        rpcName: string,
        request: any,
        callback: (response: string) => any
    ) => void;
}

interface LncConstructor {
    /** Specify a custom Lightning Node Connect proxy server. If not specified we'll default to `mailbox.terminal.lightning.today:443`. */
    serverHost?: string;
    /** Your LNC pairing phrase */
    pairingPhrase?: string;
    /** local private key; part of the second handshake authentication process. Only need to specify this if you handle storage of auth data yourself and set `onLocalPrivCreate`. */
    localKey?: string;
    /** remote public key; part of the second handshake authentication process. Only need to specify this if you handle storage of auth data yourself and set `onRemoteKeyReceive`. */
    remoteKey?: string;
    /** Custom location for the WASM client code. Can be remote or local. If not specified we’ll default to our instance on our CDN. */
    wasmClientCode?: any; // URL or WASM client object
    /** JavaScript namespace used for the main WASM calls. You can maintain multiple connections if you use different namespaces. If not specified we'll default to `default`. */
    namespace?: string;
    /** By default, this module will handle storage of your local and remote keys for you in local storage. We highly recommend encrypting that data with a password you set here. */
    password?: string;
    /** override method for the storage of the local private key. This gets called when first load the WASM without an existing local private key. */
    onLocalPrivCreate?: (keyHex: string) => void;
    /** override method for the storage of the remote public key. This gets called when first connecting without an existing local private key. */
    onRemoteKeyReceive?: (keyHex: string) => void;
}

export default class LNC {
    go: any;
    result?: {
        module: WebAssembly.Module;
        instance: WebAssembly.Instance;
    };

    _serverHost: string;
    _pairingPhrase: string;
    _localKey?: string;
    _remoteKey?: string;
    _wasmClientCode: any;
    _namespace: string;
    _password: string;
    _onLocalPrivCreate?: (keyHex: string) => void;
    _onRemoteKeyReceive?: (keyHex: string) => void;
    salt: string;
    testCipher: string;
    // TODO: add typings
    lnd: any;
    loop: any;
    pool: any;
    faraday: any;

    constructor(config: LncConstructor) {
        this._serverHost =
            config.serverHost || 'mailbox.terminal.lightning.today:443';
        this._pairingPhrase = config.pairingPhrase || '';
        this._localKey = config.localKey;
        this._remoteKey = config.remoteKey;
        this._wasmClientCode =
            config.wasmClientCode ||
            'https://lightning.engineering/lnc-v0.1.9-alpha.wasm';
        this._namespace = config.namespace || 'default';
        this._password = config.password || '';
        this._onLocalPrivCreate = config.onLocalPrivCreate;
        this._onRemoteKeyReceive = config.onRemoteKeyReceive;
        this.salt = '';
        this.testCipher = '';

        if (localStorage.getItem(`lnc-web:${this._namespace}:salt`)) {
            this.salt =
                localStorage.getItem(`lnc-web:${this._namespace}:salt`) || '';
        } else if (!this._onLocalPrivCreate && !this._onRemoteKeyReceive) {
            this.salt = generateSalt();
            localStorage.setItem(`lnc-web:${this._namespace}:salt`, this.salt);
        }

        if (localStorage.getItem(`lnc-web:${this._namespace}:testCipher`)) {
            this.testCipher =
                localStorage.getItem(`lnc-web:${this._namespace}:testCipher`) ||
                '';
        } else if (!this._onLocalPrivCreate && !this._onRemoteKeyReceive) {
            this.testCipher = createTestCipher(this._password, this.salt);
            localStorage.setItem(
                `lnc-web:${this._namespace}:testCipher`,
                this.testCipher
            );
        }

        // TODO: pull Go off of the global state
        const g = global || window || self;
        this.go = new g.Go();

        this.lnd = new LndApi(this);
        this.loop = new LoopApi(this);
        this.pool = new PoolApi(this);
        this.faraday = new FaradayApi(this);
    }

    onLocalPrivCreate = (keyHex: string) => {
        log.debug('local private key created: ' + keyHex);
        localStorage.setItem(
            `lnc-web:${this._namespace}:localKey`,
            this._password ? encrypt(keyHex, this._password, this.salt) : keyHex
        );
    };

    onRemoteKeyReceive = (keyHex: string) => {
        log.debug('remote key received: ' + keyHex);
        localStorage.setItem(
            `lnc-web:${this._namespace}:remoteKey`,
            this._password ? encrypt(keyHex, this._password, this.salt) : keyHex
        );
    };

    get wasmNamespace() {
        return window[this._namespace] as WasmGlobal;
    }

    get isReady() {
        return (
            this.wasmNamespace &&
            this.wasmNamespace.wasmClientIsReady &&
            this.wasmNamespace.wasmClientIsReady()
        );
    }

    get isConnected() {
        return (
            this.wasmNamespace &&
            this.wasmNamespace.wasmClientIsConnected &&
            this.wasmNamespace.wasmClientIsConnected()
        );
    }

<<<<<<< HEAD
    setPairingPhrase(pairingPhrase: string) {
        this._pairingPhrase = pairingPhrase;
    }

    setLocalKey(localKey: string) {
        this._localKey = localKey;
    }

    setRemoteKey(remoteKey: string) {
        this._remoteKey = remoteKey;
    }

    setServerHost(serverHost: string) {
        this._serverHost = serverHost;
    }
=======
    clearStorage = () =>
        Object.entries(localStorage)
            .map((x) => x[0])
            .filter((x) => x.substring(0, 8) == 'lnc-web:')
            .map((x) => localStorage.removeItem(x));
>>>>>>> ca6e4a0b

    /**
     * Downloads the WASM client binary
     */
    async preload() {
        this.result = await WebAssembly.instantiateStreaming(
            fetch(this._wasmClientCode),
            this.go.importObject
        );
        log.info('downloaded WASM file');
    }

<<<<<<< HEAD
    /**
     * Loads keys from storage and runs the Wasm client binary
     */
    async loadKeysAndRunClient() {
        // make sure the WASM client binary is downloaded first
        if (!this.isReady) await this.preload();

        let localKey = '';
        let remoteKey = '';

        if (this._localKey) {
            localKey = this._localKey;
        } else if (localStorage.getItem(`${this._namespace}:localKey`)) {
            const data = localStorage.getItem(
                `${this._namespace}:localKey`
            );
            if (
                !verifyTestCipher(
                    this.testCipher,
                    this._password,
                    this.salt
                )
            ) {
                throw new Error('Invalid Password');
=======
            if (this._localKey) {
                localKey = this._localKey;
            } else if (
                localStorage.getItem(`lnc-web:${this._namespace}:localKey`)
            ) {
                const data = localStorage.getItem(
                    `lnc-web:${this._namespace}:localKey`
                );
                if (
                    !verifyTestCipher(
                        this.testCipher,
                        this._password,
                        this.salt
                    )
                ) {
                    throw new Error('Invalid Password');
                }
                localKey = this._password
                    ? decrypt(data, this._password, this.salt)
                    : data;
>>>>>>> ca6e4a0b
            }
            localKey = this._password
                ? decrypt(data, this._password, this.salt)
                : data;
        }

<<<<<<< HEAD
        if (this._remoteKey) {
            remoteKey = this._remoteKey;
        } else if (localStorage.getItem(`${this._namespace}:remoteKey`)) {
            const data = localStorage.getItem(
                `${this._namespace}:remoteKey`
            );
            if (
                !verifyTestCipher(
                    this.testCipher,
                    this._password,
                    this.salt
                )
            ) {
                throw new Error('Invalid password');
=======
            if (this._remoteKey) {
                remoteKey = this._remoteKey;
            } else if (
                localStorage.getItem(`lnc-web:${this._namespace}:remoteKey`)
            ) {
                const data = localStorage.getItem(
                    `lnc-web:${this._namespace}:remoteKey`
                );
                if (
                    !verifyTestCipher(
                        this.testCipher,
                        this._password,
                        this.salt
                    )
                ) {
                    throw new Error('Invalid password');
                }
                remoteKey = this._password
                    ? decrypt(data, this._password, this.salt)
                    : data;
>>>>>>> ca6e4a0b
            }
            remoteKey = this._password
                ? decrypt(data, this._password, this.salt)
                : data;
        }

        log.debug('localKey', localKey);
        log.debug('remoteKey', remoteKey);

        global.onLocalPrivCreate =
            this._onLocalPrivCreate || this.onLocalPrivCreate;

        global.onRemoteKeyReceive =
            this._onRemoteKeyReceive || this.onRemoteKeyReceive;

        global.onAuthData = (keyHex: string) => {
            log.debug('auth data received: ' + keyHex);
        };

        this.go.argv = [
            'wasm-client',
            '--debuglevel=trace',
            '--namespace=' + this._namespace,
            '--localprivate=' + localKey,
            '--remotepublic=' + remoteKey,
            '--onlocalprivcreate=onLocalPrivCreate',
            '--onremotekeyreceive=onRemoteKeyReceive',
            '--onauthdata=onAuthData'
        ];

        if (this.result) {
            this.go.run(this.result.instance);
            await WebAssembly.instantiate(
                this.result.module,
                this.go.importObject
            );
        } else {
            throw new Error("Can't find WASM instance.");
        }
    }

    /**
     * Connects to the proxy server
     * @param server the host:ip of the proxy server
     * @param phrase the pairing phrase
     * @returns a promise that resolves when the connection is established
     */
    async connect(
        server: string = this._serverHost,
        phrase: string = this._pairingPhrase
    ) {
        // do not attempt to connect multiple times
        if (this.isConnected) return;

        await this.loadKeysAndRunClient();

        // ensure the WASM binary is loaded
        if (!this.isReady) await this.waitTilReady();

        // connect to the server
        this.wasmNamespace.wasmClientConnectServer(server, false, phrase);

        // add an event listener to disconnect if the page is unloaded
        window.addEventListener(
            'unload',
            this.wasmNamespace.wasmClientDisconnect
        );

        // repeatedly check if the connection was successful
        return new Promise<void>((resolve, reject) => {
            let counter = 0;
            const interval = setInterval(() => {
                counter++;
                if (this.isConnected) {
                    clearInterval(interval);
                    resolve();
                    log.info('The WASM client is connected to the server');
                } else if (counter > 20) {
                    clearInterval(interval);
                    reject(
                        'Failed to connect the WASM client to the proxy server'
                    );
                }
            }, 500);
        });
    }

    /**
     * Disconnects from the proxy server
     */
    disconnect() {
        this.wasmNamespace.wasmClientDisconnect();
    }

    /**
     * Waits until the WASM client is executed and ready to accept connection info
     */
    async waitTilReady() {
        return new Promise<void>((resolve, reject) => {
            let counter = 0;
            const interval = setInterval(() => {
                counter++;
                if (this.isReady) {
                    clearInterval(interval);
                    resolve();
                    log.info('The WASM client is ready');
                } else if (counter > 20) {
                    clearInterval(interval);
                    reject('Failed to load the WASM client');
                }
            }, 500);
        });
    }

    /**
     * Emulates a GRPC request but uses the WASM client instead to communicate with the LND node
     * @param methodDescriptor the GRPC method to call on the service
     * @param request The GRPC request message to send
     */
    request<TReq extends ProtobufMessage, TRes extends ProtobufMessage>(
        methodDescriptor: UnaryMethodDefinition<TReq, TRes>,
        request: any
    ): Promise<TRes> {
        return new Promise((resolve, reject) => {
            const method = `${methodDescriptor.service.serviceName}.${methodDescriptor.methodName}`;

            const hackedReq = request ? this.hackRequest(request) : {};
            const reqJSON = JSON.stringify(hackedReq);

            this.wasmNamespace.wasmClientInvokeRPC(
                method,
                reqJSON,
                (response: string) => {
                    let rawRes: any;
                    try {
                        rawRes = JSON.parse(response);
                    } catch (error) {
                        log.debug(`${method} raw response`, response);
                        reject(new Error(response));
                        return;
                    }
                    const res = snakeKeysToCamel(rawRes);
                    const hackedRes = this.hackListsAndMaps(res);
                    log.debug(`${method} response`, res);
                    const msg = {
                        toObject: () => hackedRes
                    };
                    resolve(msg as TRes);
                }
            );
        });
    }

    /**
     * Subscribes to a GRPC server-streaming endpoint and executes the `onMessage` handler
     * when a new message is received from the server
     * @param methodDescriptor the GRPC method to call on the service
     * @param request the GRPC request message to send
     * @param onMessage the callback function to execute when a new message is received
     * @param onError the callback function to execute when an error is received
     */
    subscribe<TReq extends ProtobufMessage, TRes extends ProtobufMessage>(
        methodDescriptor: MethodDefinition<TReq, TRes>,
        request: TReq,
        onMessage: (res: TRes) => void,
        onError?: (res: Error) => void
    ) {
        const method = `${methodDescriptor.service.serviceName}.${methodDescriptor.methodName}`;
        log.debug(`${method} request`, request);
        const hackedReq = this.hackRequest(request);
        log.debug(`${method} hacked request`, hackedReq);
        const reqJSON = JSON.stringify(hackedReq);
        this.wasmNamespace.wasmClientInvokeRPC(
            method,
            reqJSON,
            (response: string) => {
                log.debug(`${method} raw response`, response);
                let rawRes: any;
                try {
                    rawRes = JSON.parse(response);
                    const res = snakeKeysToCamel(rawRes);
                    const hackedRes = this.hackListsAndMaps(res);
                    log.debug(`${method} response`, res);
                    const msg = {
                        toObject: () => hackedRes
                    };
                    onMessage(msg as TRes);
                } catch (error) {
                    log.debug(`${method} error`, error);
                    const err = new Error(response);
                    if (onError) onError(err);
                }
            }
        );
    }

    /** the names of keys in RPC responses that should have the 'Map' suffix */
    mapKeys: string[] = [
        'leaseDurationBuckets', // poolrpc.Trader.LeaseDurations
        'leaseDurations', // poolrpc.Trader.LeaseDurations
        'matchedMarkets', // poolrpc.Trader.BatchSnapshot
        'matchedOrders', // poolrpc.Trader.BatchSnapshot
        'routes' // lnrpc.Lightning.QueryRoutes
    ];

    /**
     * HACK: fixes an mismatch between GRPC types and the responses returned from the WASM client.
     * Specifically, the List and Map values
     * @param response the RPC response from the WASM client
     */
    hackListsAndMaps(response: any) {
        const o: Record<string, any> = {};
        return Object.entries<any>(response).reduce((updated, [key, value]) => {
            if (Array.isArray(value)) {
                updated[`${key}List`] = value;
            } else if (this.mapKeys.includes(key)) {
                // convert Maps from an object to an array of arrays
                // leaseDurationBuckets: { 2016: "MARKET_OPEN", 4032: "MARKET_OPEN" }
                // leaseDurationBucketsMap: [ [2016, 3], [4032, 3] ]
                updated[`${key}Map`] = Object.entries<any>(value).reduce(
                    (all, [k, v]) => {
                        all.push([
                            k,
                            isObject(v) ? this.hackListsAndMaps(v) : v
                        ]);
                        return all;
                    },
                    [] as any[]
                );
            } else if (isObject(value)) {
                // recurse into nested objects
                updated[key] = this.hackListsAndMaps(value);
            } else {
                updated[key] = value;
            }
            return updated;
        }, o);
    }

    /**
     * HACK: Modifies a GRPC request object to be compatible with the WASM client.
     * This will need to be fixed in the TC proto compilation
     */
    hackRequest(request: any) {
        const o: Record<string, any> = {};
        return Object.entries(request).reduce((updated, [key, value]) => {
            if (Array.isArray(value) && value.length === 0) {
                // omit empty arrays before checking for Lists & Maps
            } else if (key.endsWith('List')) {
                const newKey = key.substring(0, key.length - 'List'.length);
                updated[newKey] = value;
            } else if (key.endsWith('Map')) {
                const newKey = key.substring(0, key.length - 'Map'.length);
                updated[newKey] = value;
            } else if (key.startsWith('pb_')) {
                // fields that are JS keywords are generated with the 'pb_' prefix by protoc
                // ex: pb_private
                const newKey = key.substring('pb_'.length);
                updated[newKey] = value;
            } else if (typeof value === 'number' && value === 0) {
                // omit numeric fields who's value is zero
            } else if (
                typeof value === 'string' &&
                (value === '' || value === '0')
            ) {
                // omit string fields who's value is empty or zero
            } else if (isPlainObject(value)) {
                // also hack nested objects
                updated[key] = this.hackRequest(value);
            } else {
                updated[key] = value;
            }
            return updated;
        }, o);
    }
}<|MERGE_RESOLUTION|>--- conflicted
+++ resolved
@@ -187,7 +187,6 @@
         );
     }
 
-<<<<<<< HEAD
     setPairingPhrase(pairingPhrase: string) {
         this._pairingPhrase = pairingPhrase;
     }
@@ -203,13 +202,12 @@
     setServerHost(serverHost: string) {
         this._serverHost = serverHost;
     }
-=======
+
     clearStorage = () =>
         Object.entries(localStorage)
             .map((x) => x[0])
             .filter((x) => x.substring(0, 8) == 'lnc-web:')
             .map((x) => localStorage.removeItem(x));
->>>>>>> ca6e4a0b
 
     /**
      * Downloads the WASM client binary
@@ -222,7 +220,6 @@
         log.info('downloaded WASM file');
     }
 
-<<<<<<< HEAD
     /**
      * Loads keys from storage and runs the Wasm client binary
      */
@@ -235,83 +232,30 @@
 
         if (this._localKey) {
             localKey = this._localKey;
-        } else if (localStorage.getItem(`${this._namespace}:localKey`)) {
+        } else if (
+            localStorage.getItem(`lnc-web:${this._namespace}:localKey`)
+        ) {
             const data = localStorage.getItem(
-                `${this._namespace}:localKey`
+                `lnc-web:${this._namespace}:localKey`
             );
-            if (
-                !verifyTestCipher(
-                    this.testCipher,
-                    this._password,
-                    this.salt
-                )
-            ) {
+            if (!verifyTestCipher(this.testCipher, this._password, this.salt)) {
                 throw new Error('Invalid Password');
-=======
-            if (this._localKey) {
-                localKey = this._localKey;
-            } else if (
-                localStorage.getItem(`lnc-web:${this._namespace}:localKey`)
-            ) {
-                const data = localStorage.getItem(
-                    `lnc-web:${this._namespace}:localKey`
-                );
-                if (
-                    !verifyTestCipher(
-                        this.testCipher,
-                        this._password,
-                        this.salt
-                    )
-                ) {
-                    throw new Error('Invalid Password');
-                }
-                localKey = this._password
-                    ? decrypt(data, this._password, this.salt)
-                    : data;
->>>>>>> ca6e4a0b
             }
             localKey = this._password
                 ? decrypt(data, this._password, this.salt)
                 : data;
         }
 
-<<<<<<< HEAD
         if (this._remoteKey) {
             remoteKey = this._remoteKey;
-        } else if (localStorage.getItem(`${this._namespace}:remoteKey`)) {
+        } else if (
+            localStorage.getItem(`lnc-web:${this._namespace}:remoteKey`)
+        ) {
             const data = localStorage.getItem(
-                `${this._namespace}:remoteKey`
+                `lnc-web:${this._namespace}:remoteKey`
             );
-            if (
-                !verifyTestCipher(
-                    this.testCipher,
-                    this._password,
-                    this.salt
-                )
-            ) {
+            if (!verifyTestCipher(this.testCipher, this._password, this.salt)) {
                 throw new Error('Invalid password');
-=======
-            if (this._remoteKey) {
-                remoteKey = this._remoteKey;
-            } else if (
-                localStorage.getItem(`lnc-web:${this._namespace}:remoteKey`)
-            ) {
-                const data = localStorage.getItem(
-                    `lnc-web:${this._namespace}:remoteKey`
-                );
-                if (
-                    !verifyTestCipher(
-                        this.testCipher,
-                        this._password,
-                        this.salt
-                    )
-                ) {
-                    throw new Error('Invalid password');
-                }
-                remoteKey = this._password
-                    ? decrypt(data, this._password, this.salt)
-                    : data;
->>>>>>> ca6e4a0b
             }
             remoteKey = this._password
                 ? decrypt(data, this._password, this.salt)
